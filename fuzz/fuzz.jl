# Basic Supposition.jl tests to ensure nested streams can be read and written to.

using Supposition: Data, @composed, @check, event!, produce!

include("../test/codecdoubleframe.jl")

const TS_kwarg = @composed (
    bufsize=Data.Integers(1, 2^10),
    stop_on_end=Data.Booleans(),
    sharedbuf=Data.Booleans(),
) -> (
    if sharedbuf
        # default sharedbuf
        (;bufsize, stop_on_end)
    else
        # sharedbuf = false
        (;bufsize, stop_on_end, sharedbuf)
    end
)

const datas = Data.Vectors(Data.Integers{UInt8}())
const noopcodecs = Data.Vectors(Data.Just(Noop); max_size=3)

function codecwrap(child)
    map(child) do x
        DataType[
            DoubleFrameEncoder;
            x;
            DoubleFrameDecoder;
        ]
    end | map(Data.Vectors(child; min_size=2, max_size=2)) do x
        reduce(vcat, x)
    end
end

# possible vector of codec types that when read from
# should be equivalent to a Noop. 
# Every encoder is balanced with a decoder.
const codecs = Data.Recursive(noopcodecs, codecwrap; max_layers=4)

function prepare_kws(codecs)
    # res will be a nicely printed summary of the layers of the stream.
    res = []
    for codec in codecs
        kw = Data.produce!(TS_kwarg)
        push!(res, (codec, kw))
    end
    res
end

const read_codecs_kws = map(prepare_kws, codecs)

function wrap_stream(codecs_kws, io::IO)::IO
    event!("IOBuffer:", nothing)
    foldl(codecs_kws; init=io) do stream, (codec, kw)
        event!("codec:", (codec, kw))
        TranscodingStream(codec(), stream; kw...)
    end
end

<<<<<<< HEAD
# read data using various means
# these function read data from io,
# if the stream is eof they should return an empty vector.
=======
# Read data using various means.
# These function read a vector of bytes from io,
# if io is eof they should return an empty vector.
>>>>>>> e81cd34b
read_methods = Data.SampledFrom([
    function read_byte(io)
        eof(io) && return UInt8[]
        [read(io, UInt8)]
    end,
    function read_by_readuntil_keep(io)
        delim = 0x01
        readuntil(io, delim; keep=true)
    end,
    function read_by_Base_unsafe_read(io)
        n = bytesavailable(io)
        ret = zeros(UInt8, n)
        GC.@preserve ret Base.unsafe_read(io, pointer(ret), n)
        ret
    end,
    function read_by_readavailable(io)
        readavailable(io)
    end,
    function read_by_readbytes1(io)
        ret = zeros(UInt8, 10000)
        n = readbytes!(io, ret)
        ret[1:n]
    end,
    function read_by_readbytes2(io)
        ret = zeros(UInt8, 0)
        n = readbytes!(io, ret, 10000)
        ret[1:n]
    end
])


<<<<<<< HEAD

=======
>>>>>>> e81cd34b
@check function read_byte_data(
        kws=read_codecs_kws,
        data=datas,
    )
    stream = wrap_stream(kws, IOBuffer(data))
    for i in eachindex(data)
        read(stream, UInt8) == data[i] || return false
    end
    eof(stream)
end
@check function read_data(
        kws=read_codecs_kws,
        data=datas,
    )
    stream = wrap_stream(kws, IOBuffer(data))
    read(stream) == data || return false
    eof(stream)
end
@check function read_data_methods(
        kws=read_codecs_kws,
        data=datas,
        rs=Data.Vectors(read_methods),
    )
    stream = wrap_stream(kws, IOBuffer(data))
    x = UInt8[]
    for r in rs
        d = r(stream)
        append!(x, d)
<<<<<<< HEAD
        length(x) == position(stream) || return false
=======
        # TODO fix position
        # length(x) == position(stream) || return false
>>>>>>> e81cd34b
    end
    x == data[eachindex(x)]
end

# flush all nested streams and return final data
function take_all(stream)
    if stream isa Base.GenericIOBuffer
        take!(stream)
    else
        write(stream, TranscodingStreams.TOKEN_END)
        flush(stream)
        take_all(stream.stream)
    end
end

const write_codecs_kws = map(reverse, read_codecs_kws)

@check function write_data(
        kws=write_codecs_kws,
        data=datas,
    )
    stream = wrap_stream(kws, IOBuffer())
    write(stream, data) == length(data) || return false
    take_all(stream) == data
end
@check function write_byte_data(
        kws=write_codecs_kws,
        data=datas,
    )
    stream = wrap_stream(kws, IOBuffer())
    for i in 1:length(data)
        write(stream, data[i]) == 1 || return false
    end
    take_all(stream) == data
end<|MERGE_RESOLUTION|>--- conflicted
+++ resolved
@@ -58,15 +58,9 @@
     end
 end
 
-<<<<<<< HEAD
-# read data using various means
-# these function read data from io,
-# if the stream is eof they should return an empty vector.
-=======
 # Read data using various means.
 # These function read a vector of bytes from io,
 # if io is eof they should return an empty vector.
->>>>>>> e81cd34b
 read_methods = Data.SampledFrom([
     function read_byte(io)
         eof(io) && return UInt8[]
@@ -98,10 +92,6 @@
 ])
 
 
-<<<<<<< HEAD
-
-=======
->>>>>>> e81cd34b
 @check function read_byte_data(
         kws=read_codecs_kws,
         data=datas,
@@ -130,12 +120,7 @@
     for r in rs
         d = r(stream)
         append!(x, d)
-<<<<<<< HEAD
         length(x) == position(stream) || return false
-=======
-        # TODO fix position
-        # length(x) == position(stream) || return false
->>>>>>> e81cd34b
     end
     x == data[eachindex(x)]
 end
