using TranscodingStreams
using Random
using Test
using Aqua: Aqua

Aqua.test_all(TranscodingStreams)

@test isempty(detect_unbound_args(TranscodingStreams; recursive=true))
@test isempty(detect_ambiguities(TranscodingStreams; recursive=true))

# Tool tests
# ----------

using TranscodingStreams:
    Buffer, Memory,
    bufferptr, buffersize, buffermem,
    marginptr, marginsize, marginmem,
    readbyte!, writebyte!,
    #=ismarked,=# mark!, unmark!, reset!,
    makemargin!, emptybuffer!

@testset "Buffer" begin
    buf = Buffer(1024)
    @test buf isa Buffer
    @test length(buf.data) == 1024

    data = Vector{UInt8}(b"foobar")
    buf = Buffer(data)
    GC.@preserve data buf begin
        @test buf isa Buffer
        @test bufferptr(buf) === pointer(data)
        @test buffersize(buf) === 6
        @test buffermem(buf) === Memory(pointer(data), 6)
        @test marginptr(buf) === pointer(data) + 6
        @test marginsize(buf) === 0
        @test marginmem(buf) === Memory(pointer(data)+6, 0)
    end

    buf = Buffer(2)
    writebyte!(buf, 0x34)
    writebyte!(buf, 0x9f)
    @test buffersize(buf) === 2
    @test readbyte!(buf) === 0x34
    @test readbyte!(buf) === 0x9f
    @test buffersize(buf) === 0

    buf = Buffer(16)
    @test !TranscodingStreams.ismarked(buf)
    @test mark!(buf) == 1
    @test TranscodingStreams.ismarked(buf)
    @test unmark!(buf)
    @test !TranscodingStreams.ismarked(buf)
    @test !unmark!(buf)

    buf = Buffer(16)
    mark!(buf)
    writebyte!(buf, 0x34)
    writebyte!(buf, 0x99)
    reset!(buf)
    @test !TranscodingStreams.ismarked(buf)
    @test readbyte!(buf) === 0x34
    @test readbyte!(buf) === 0x99

    buf = Buffer(16)
    @test makemargin!(buf, 0) === 16
    writebyte!(buf, 0x34)
    @test makemargin!(buf, 0) === 15
    writebyte!(buf, 0x99)
    margin_size = makemargin!(buf, 20) 
    @test margin_size >= 20
    emptybuffer!(buf)
    @test makemargin!(buf, 0) === margin_size + 2
end

@testset "Memory" begin
    data = Vector{UInt8}(b"foobar")
    GC.@preserve data let mem = TranscodingStreams.Memory(pointer(data), sizeof(data))
        @test mem isa TranscodingStreams.Memory
        @test mem.ptr === pointer(data)
        @test mem.size === length(mem) === UInt(sizeof(data))
        @test lastindex(mem) === 6
        @test mem[1] === UInt8('f')
        @test mem[2] === UInt8('o')
        @test mem[3] === UInt8('o')
        @test mem[4] === UInt8('b')
        @test mem[5] === UInt8('a')
        @test mem[6] === UInt8('r')
        @test_throws BoundsError mem[7]
        @test_throws BoundsError mem[0]
        mem[1] = UInt8('z')
        @test mem[1] === UInt8('z')
        mem[3] = UInt8('!')
        @test mem[3] === UInt8('!')
        @test_throws BoundsError mem[7] = 0x00
        @test_throws BoundsError mem[0] = 0x00
    end

    data = Vector{UInt8}(b"foobar")
<<<<<<< HEAD
    GC.@preserve data let mem = TranscodingStreams.Memory(data)
=======
    GC.@preserve data let mem = TranscodingStreams.Memory(pointer(data), sizeof(data))
>>>>>>> 74ac5c8d
        @test mem isa TranscodingStreams.Memory
        @test mem.ptr == pointer(data)
        @test mem.size == sizeof(data)
    end
end

@testset "Stats" begin
    stats = TranscodingStreams.Stats(1,2,3,4)
    @test repr(stats) ==
    """
    TranscodingStreams.Stats:
      in: 1
      out: 2
      transcoded_in: 3
      transcoded_out: 4"""
    @test stats.in == 1
    @test stats.out == 2
    @test stats.transcoded_in == 3
    @test stats.transcoded_out == 4
end

@testset "Utils" begin
    @test TranscodingStreams.splitkwargs(
        [(:foo, 1), (:bar, true), (:baz, :ok)], (:foo,)) ==
        ([(:foo, 1)], [(:bar, true), (:baz, :ok)])
end


# Codec tests
# -----------

include("codecnoop.jl")
include("codecinvalid.jl")
include("codecquadruple.jl")
include("codecdoubleframe.jl")<|MERGE_RESOLUTION|>--- conflicted
+++ resolved
@@ -96,11 +96,7 @@
     end
 
     data = Vector{UInt8}(b"foobar")
-<<<<<<< HEAD
-    GC.@preserve data let mem = TranscodingStreams.Memory(data)
-=======
     GC.@preserve data let mem = TranscodingStreams.Memory(pointer(data), sizeof(data))
->>>>>>> 74ac5c8d
         @test mem isa TranscodingStreams.Memory
         @test mem.ptr == pointer(data)
         @test mem.size == sizeof(data)
