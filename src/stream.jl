# Transcoding Stream
# ==================

# Data Flow
# ---------
#
# When reading data (`state.mode == :read`):
#   user <--- |state.buffer1| <--- <codec> <--- |state.buffer2| <--- stream
#
# When writing data (`state.mode == :write`):
#   user ---> |state.buffer1| ---> <codec> ---> |state.buffer2| ---> stream

struct TranscodingStream{C<:Codec,S<:IO} <: IO
    # codec object
    codec::C

    # source/sink stream
    stream::S

    # mutable state of the stream
    state::State

    # data buffers
    buffer1::Buffer
    buffer2::Buffer

    function TranscodingStream{C,S}(
            codec::C, stream::S, state::State, initialized::Bool) where {C<:Codec,S<:IO}
        if !isopen(stream)
            throw(ArgumentError("closed stream"))
        elseif state.mode != :idle
            throw(ArgumentError("invalid initial mode"))
        end

        # `stream` is not required to implement `position`
        # In this case, offset is set to `nothing`, 
        # this may cause future `stat` and `seekend` calls to error.
        state.offset = try
            position(stream)
        catch e
            e isa InterruptException && rethrow()
            nothing
        end

        if !initialized
            initialize(codec)
        end
        return new(codec, stream, state, state.buffer1, state.buffer2)
    end
end

function TranscodingStream(codec::C, stream::S, state::State;
                           initialized::Bool=false) where {C<:Codec,S<:IO}
    return TranscodingStream{C,S}(codec, stream, state, initialized)
end

const DEFAULT_BUFFER_SIZE = 16 * 2^10  # 16KiB

function checkbufsize(bufsize::Integer)
    if bufsize ≤ 0
        throw(ArgumentError("non-positive buffer size"))
    end
end

function checksharedbuf(sharedbuf::Bool, stream::IO)
    if sharedbuf && !(stream isa TranscodingStream)
        throw(ArgumentError("invalid stream type for sharedbuf=true"))
    end
end

"""
    TranscodingStream(codec::Codec, stream::IO;
                      bufsize::Integer=$(DEFAULT_BUFFER_SIZE),
                      stop_on_end::Bool=false,
                      sharedbuf::Bool=(stream isa TranscodingStream))

Create a transcoding stream with `codec` and `stream`.

A `TranscodingStream` object wraps an input/output stream object `stream`, and
transcodes the byte stream using `codec`. It is a subtype of `IO` and supports
most of the I/O functions in the standard library.

See the docs (<https://bicycle1885.github.io/TranscodingStreams.jl/stable/>) for
available codecs, examples, and more details of the type.

Arguments
---------

- `codec`:
    The data transcoder. The transcoding stream does the initialization and
    finalization of `codec`. Therefore, a codec object is not reusable once it
    is passed to a transcoding stream.
- `stream`:
    The wrapped stream. It must be opened before passed to the constructor.
- `bufsize`:
    The initial buffer size (the default size is 16KiB). The buffer may be
    extended whenever `codec` requests so.
- `stop_on_end`:
    The flag to stop reading on `:end` return code from `codec`.  The
    transcoded data are readable even after stopping transcoding process.  With
    this flag on, `stream` is not closed when the wrapper stream is closed with
    `close`.  Note that if reading some extra data may be read from `stream` into an
    internal buffer, and thus `stream` must be a `TranscodingStream` object and
    `sharedbuf` must be `true` to reuse `stream`.
- `sharedbuf`:
    The flag to share buffers between adjacent transcoding streams.  The value
    must be `false` if `stream` is not a `TranscodingStream` object.

Examples
--------

```jldoctest
julia> using TranscodingStreams

julia> file = open(joinpath(dirname(dirname(pathof(TranscodingStreams))), "README.md"));

julia> stream = TranscodingStream(Noop(), file);

julia> readline(file)
"TranscodingStreams.jl"

julia> close(stream)
```
"""
function TranscodingStream(codec::Codec, stream::IO;
                           bufsize::Integer=DEFAULT_BUFFER_SIZE,
                           stop_on_end::Bool=false,
                           sharedbuf::Bool=(stream isa TranscodingStream))
    checkbufsize(bufsize)
    checksharedbuf(sharedbuf, stream)
    if sharedbuf
    	# Here, the compiler cannot infer at compile time that the
    	# stream must be a TranscodingStream, so we need to help the
    	# compiler along. See https://github.com/JuliaIO/TranscodingStreams.jl/pull/111
        stream::TranscodingStream
        state = State(Buffer(bufsize), stream.buffer1)
    else
        state = State(bufsize)
    end
    state.stop_on_end = stop_on_end
    return TranscodingStream(codec, stream, state)
end

function Base.show(io::IO, stream::TranscodingStream)
    print(io, summary(stream), "(<mode=$(stream.state.mode)>)")
end

# Split keyword arguments.
@nospecialize
@static if isdefined(Base, :Pairs)
splitkwargs(kwargs::Base.Pairs, ks::Tuple{Vararg{Symbol}}) = splitkwargs(NamedTuple(kwargs), ks)
end
function splitkwargs(kwargs::NamedTuple, ks::Tuple{Vararg{Symbol}})
    non_ks = Base.diff_names(keys(kwargs), ks)
    ks = Base.diff_names(keys(kwargs), non_ks)
    return NamedTuple{ks}(kwargs), NamedTuple{non_ks}(kwargs)
end
function splitkwargs(kwargs, keys)
    hits = []
    others = []
    for kwarg in kwargs
        push!(kwarg[1] ∈ keys ? hits : others, kwarg)
    end
    return hits, others
end
@specialize

# throw ArgumentError that mode is invalid.
throw_invalid_mode(mode) = throw(ArgumentError(string("invalid mode :", mode)))

# throw ArgumentError stream.state.offset is invalid.
throw_invalid_offset(stream) = throw(ArgumentError(
    "failed to get position of underlying stream: $(stream) during construction."
))

# Return true if the stream shares buffers with underlying stream
function has_sharedbuf(stream::TranscodingStream)::Bool
    stream.stream isa TranscodingStream && stream.buffer2 === stream.stream.buffer1
end


# Base IO Functions
# -----------------

function Base.open(f::Function, ::Type{T}, args...) where T<:TranscodingStream
    stream = T(open(args...))
    try
        f(stream)
    finally
        close(stream)
    end
end

function Base.isopen(stream::TranscodingStream)
    return stream.state.mode != :close && stream.state.mode != :panic
end

function Base.isreadable(stream::TranscodingStream)::Bool
    mode = stream.state.mode
    (mode === :idle || mode === :read) && isreadable(stream.stream)
end

function Base.iswritable(stream::TranscodingStream)::Bool
    mode = stream.state.mode
    (mode === :idle || mode === :write) && iswritable(stream.stream)
end

function Base.close(stream::TranscodingStream)
    mode = stream.state.mode
    try
        if mode != :panic
            changemode!(stream, :close)
        end
    finally
        if !stream.state.stop_on_end
            close(stream.stream)
        end
    end
    return nothing
end

function Base.eof(stream::TranscodingStream)
    eof = buffersize(stream.buffer1) == 0
    state = stream.state
    mode = state.mode
    if mode !== :read || eof
        eof = sloweof(stream)
    end
    return eof
end
@noinline function sloweof(stream::TranscodingStream)::Bool
    changemode!(stream, :read)
    buffer1 = stream.buffer1
    buffer2 = stream.buffer2
    state = stream.state
    stop_on_end = state.stop_on_end
    # fill buffer1
    while iszero(buffersize(buffer1))
        if state.code == :end
            if stop_on_end || (iszero(buffersize(buffer2)) && eof(stream.stream))
                return true
            end
            callstartproc(stream, :read)
        end
        # fill buffer2 if underlying stream isn't eof.
        # if stream is sharing a buffer with stream.stream
        # eof(stream.stream) will fill buffer2 if there is any data left.
        if !eof(stream.stream) && !has_sharedbuf(stream)
            makemargin!(buffer2, 1)
            navail = bytesavailable(stream.stream)
            if navail == 0
                writebyte!(buffer2, read(stream.stream, UInt8))
                navail = bytesavailable(stream.stream)
            end
            n = min(navail, marginsize(buffer2))
            if !iszero(n)
                GC.@preserve buffer2 Base.unsafe_read(stream.stream, marginptr(buffer2), n)
                supplied!(buffer2, n)
            end
        end
        _, Δout = callprocess(stream, buffer2, buffer1)
    end
    return false
end

<<<<<<< HEAD
function Base.ismarked(stream::TranscodingStream)
    ready_to_read!(stream)
    return ismarked(stream.buffer1)
end

function Base.mark(stream::TranscodingStream)
    ready_to_read!(stream)
    return mark!(stream.buffer1)
end

function Base.unmark(stream::TranscodingStream)
    ready_to_read!(stream)
    return unmark!(stream.buffer1)
end

function Base.reset(stream::TranscodingStream)
    ready_to_read!(stream)
    return reset!(stream.buffer1)
end

function Base.skip(stream::TranscodingStream, offset::Integer)
    ready_to_read!(stream)
    if offset < 0
        throw(ArgumentError("negative offset"))
    end
    buffer1 = stream.buffer1
    skipped = 0
    while skipped < offset && !eof(stream)
        n = min(buffersize(buffer1), offset - skipped)
        skipbuffer!(buffer1, n)
        skipped += n
    end
    return stream
=======
function Base.ismarked(stream::TranscodingStream)::Bool
    checkmode(stream)
    isopen(stream) && ismarked(stream.buffer1)
end

function Base.mark(stream::TranscodingStream)::Int64
    ready_to_read!(stream)
    mark!(stream.buffer1)
    position(stream)
end

function Base.unmark(stream::TranscodingStream)::Bool
    checkmode(stream)
    isopen(stream) && unmark!(stream.buffer1)
end

function Base.reset(stream::T) where T<:TranscodingStream
    Base.ismarked(stream) || throw(ArgumentError("$T not marked"))
    reset!(stream.buffer1)
    position(stream)
>>>>>>> 9617908b
end

"""
    position(stream::TranscodingStream)

Return the number of bytes read from or written to `stream`.

Note that the returned value will be different from that of the underlying
stream wrapped by `stream`.  This is because `stream` buffers some data and the
codec may change the length of data.
"""
function Base.position(stream::TranscodingStream)::Int64
    mode = stream.state.mode
    buffer1 = stream.buffer1
    if mode === :idle
        return Int64(0)
    elseif mode === :read
        return buffer1.shifted + buffer1.bufferpos - 1
    elseif mode === :write
        return buffer1.shifted + buffer1.marginpos - 1
    else
        throw_invalid_mode(mode)
    end
    @assert false "unreachable"
end


# Seek Operations
# ---------------

function Base.seekstart(stream::TranscodingStream)
    mode = stream.state.mode
    if mode === :read || mode === :idle
        seekstart(stream.stream)
    else
        throw_invalid_mode(mode)
    end
    stream.state.offset = 0
    if mode === :read
        callstartproc(stream, mode)
        initbuffer!(stream.buffer1)
        if !has_sharedbuf(stream)
            initbuffer!(stream.buffer2)
        end
    end
    return stream
end


# Read Functions
# --------------

function Base.read(stream::TranscodingStream, ::Type{UInt8})
    if eof(stream)
        throw(EOFError())
    end
    return readbyte!(stream.buffer1)
end

function Base.readuntil(stream::TranscodingStream, delim::UInt8; keep::Bool=false)
    ready_to_read!(stream)
    buffer1 = stream.buffer1
    # delay initialization so as to reduce the number of buffer resizes
    local ret::Vector{UInt8}
    filled = 0
    while !eof(stream)
        p = findbyte(buffer1, delim)
        found = false
        if p < marginptr(buffer1)
            found = true
            sz = Int(p + 1 - bufferptr(buffer1))
            if !keep
                sz -= 1
            end
        else
            sz = buffersize(buffer1)
        end
        if @isdefined(ret)
            resize!(ret, filled + sz)
        else
            @assert filled == 0
            ret = Vector{UInt8}(undef, sz)
        end
        GC.@preserve ret copydata!(pointer(ret, filled+1), buffer1, sz)
        filled += sz
        if found
            if !keep
                # skip the delimiter
                skipbuffer!(buffer1, 1)
            end
            break
        end
    end
    if !@isdefined(ret)
        # special case: stream is empty
        ret = UInt8[]
    end
    return ret
end

"""
    skip(stream::TranscodingStream, offset)

Read bytes from `stream` until `offset` bytes have been read or `eof(stream)` is reached.

Return `stream`, discarding read bytes.

This function will not throw an `EOFError` if `eof(stream)` is reached before
`offset` bytes can be read.
"""
function Base.skip(stream::TranscodingStream, offset::Integer)
    if offset < 0
        # TODO support negative offset if stream is marked
        throw(ArgumentError("negative offset"))
    end
    ready_to_read!(stream)
    buffer1 = stream.buffer1
    skipped = 0
    while skipped < offset && !eof(stream)
        n = min(buffersize(buffer1), offset - skipped)
        skipbuffer!(buffer1, n)
        skipped += n
    end
    return stream
end

function Base.unsafe_read(stream::TranscodingStream, output::Ptr{UInt8}, nbytes::UInt)
    ready_to_read!(stream)
    buffer = stream.buffer1
    p = output
    p_end = output + nbytes
    while p < p_end && !eof(stream)
        m = min(buffersize(buffer), p_end - p)
        copydata!(p, buffer, m)
        p += m
        GC.safepoint()
    end
    if p < p_end
        throw(EOFError())
    end
    return
end

function Base.readbytes!(stream::TranscodingStream, b::DenseArray{UInt8}, nb=length(b))
    ready_to_read!(stream)
    filled = 0
    resized = false
    while filled < nb && !eof(stream)
        if length(b) == filled
            resize!(b, min(max(length(b) * 2, 8), nb))
            resized = true
        end
        filled += GC.@preserve b unsafe_read(stream, pointer(b, filled+1), min(length(b), nb)-filled)
    end
    if resized
        resize!(b, filled)
    end
    return filled
end

function Base.bytesavailable(stream::TranscodingStream)
    ready_to_read!(stream)
    return buffersize(stream.buffer1)
end

function Base.readavailable(stream::TranscodingStream)
    n = bytesavailable(stream)
    data = Vector{UInt8}(undef, n)
    GC.@preserve data unsafe_read(stream, pointer(data), n)
    return data
end

"""
    unread(stream::TranscodingStream, data::Vector{UInt8})

Insert `data` to the current reading position of `stream`.

The next `read(stream, sizeof(data))` call will read data that are just
inserted.
"""
function unread(stream::TranscodingStream, data::ByteData)
    GC.@preserve data unsafe_unread(stream, pointer(data), sizeof(data))
end

"""
    unsafe_unread(stream::TranscodingStream, data::Ptr, nbytes::Integer)

Insert `nbytes` pointed by `data` to the current reading position of `stream`.

The data are copied into the internal buffer and hence `data` can be safely used
after the operation without interfering the stream.
"""
function unsafe_unread(stream::TranscodingStream, data::Ptr, nbytes::Integer)
    if nbytes < 0
        throw(ArgumentError("negative nbytes"))
    end
    ready_to_read!(stream)
    insertdata!(stream.buffer1, convert(Ptr{UInt8}, data), nbytes)
    return nothing
end

# Ready to read data from the stream.
function ready_to_read!(stream::TranscodingStream)
    mode = stream.state.mode
    if mode !== :read
        changemode!(stream, :read)
    end
    return
end


# Write Functions
# ---------------

# Write nothing.
function Base.write(stream::TranscodingStream)
    changemode!(stream, :write)
    return 0
end

function Base.write(stream::TranscodingStream, b::UInt8)
    changemode!(stream, :write)
    if marginsize(stream.buffer1) == 0 && flushbuffer(stream) == 0
        return 0
    end
    return writebyte!(stream.buffer1, b)
end

function Base.unsafe_write(stream::TranscodingStream, input::Ptr{UInt8}, nbytes::UInt)
    changemode!(stream, :write)
    state = stream.state
    buffer1 = stream.buffer1
    p = input
    p_end = p + nbytes
    while p < p_end && (marginsize(buffer1) > 0 || flushbuffer(stream) > 0)
        m = min(marginsize(buffer1), p_end - p)
        copydata!(buffer1, p, m)
        p += m
        GC.safepoint()
    end
    return Int(p - input)
end

# A singleton type of end token.
struct EndToken end

"""
A special token indicating the end of data.

`TOKEN_END` may be written to a transcoding stream like `write(stream,
TOKEN_END)`, which will terminate the current transcoding block.

!!! note

    Call `flush(stream)` after `write(stream, TOKEN_END)` to make sure that all
    data are written to the underlying stream.
"""
const TOKEN_END = EndToken()

function Base.write(stream::TranscodingStream, ::EndToken)
    changemode!(stream, :write)
    flushbufferall(stream)
    flushuntilend(stream)
    return 0
end

function Base.flush(stream::TranscodingStream)
    checkmode(stream)
    if stream.state.mode == :write
        flushbufferall(stream)
        writedata!(stream.stream, stream.buffer2)
    end
    flush(stream.stream)
end


# Stats
# -----

"""
I/O statistics.

Its object has four fields:
- `in`: the number of bytes supplied into the stream
- `out`: the number of bytes consumed out of the stream
- `transcoded_in`: the number of bytes transcoded from the input buffer
- `transcoded_out`: the number of bytes transcoded to the output buffer

Note that, since the transcoding stream does buffering, `in` is `transcoded_in +
{size of buffered data}` and `out` is `transcoded_out - {size of buffered
data}`.
"""
struct Stats
    in::Int64
    out::Int64
    transcoded_in::Int64
    transcoded_out::Int64
end

function Base.show(io::IO, stats::Stats)
    println(io, summary(stats), ':')
    println(io, "  in: ", stats.in)
    println(io, "  out: ", stats.out)
    println(io, "  transcoded_in: ", stats.transcoded_in)
      print(io, "  transcoded_out: ", stats.transcoded_out)
end

"""
    stats(stream::TranscodingStream)

Create an I/O statistics object of `stream`.
"""
function stats(stream::TranscodingStream)
    state = stream.state
    mode = state.mode
    buffer1 = stream.buffer1
    buffer2 = stream.buffer2
    if mode === :idle
        transcoded_in = transcoded_out = in = out = 0
    elseif mode === :read
        isnothing(stream.state.offset) && throw_invalid_offset(stream.stream)
        in = position(stream.stream) - stream.state.offset
        out = position(stream)
        transcoded_in = if has_sharedbuf(stream)
            in # don't double count buffer2 if it is shared
        else
            in - buffersize(buffer2)
        end
        transcoded_out = out + buffersize(buffer1)
    elseif mode === :write
        isnothing(stream.state.offset) && throw_invalid_offset(stream.stream)
        in = position(stream)
        out = position(stream.stream) - stream.state.offset
        transcoded_in = in - buffersize(buffer1)
        transcoded_out = if has_sharedbuf(stream)
            out # don't double count buffer2 if it is shared
        else
            out + buffersize(buffer2)
        end
    else
        throw_invalid_mode(mode)
    end
    return Stats(in, out, transcoded_in, transcoded_out)
end


# Buffering
# ---------

function flushbuffer(stream::TranscodingStream, all::Bool=false)
    changemode!(stream, :write)
    state = stream.state
    buffer1 = stream.buffer1
    buffer2 = stream.buffer2
    nflushed::Int = 0
    while (all ? buffersize(buffer1) != 0 : makemargin!(buffer1, 0) == 0)
        if state.code == :end
            callstartproc(stream, :write)
        end
        writedata!(stream.stream, buffer2)
        Δin, _ = callprocess(stream, buffer1, buffer2)
        nflushed += Δin
    end
    return nflushed
end

function flushbufferall(stream::TranscodingStream)
    return flushbuffer(stream, true)
end

function flushuntilend(stream::TranscodingStream)
    changemode!(stream, :write)
    state = stream.state
    buffer1 = stream.buffer1
    buffer2 = stream.buffer2
    while state.code != :end
        writedata!(stream.stream, buffer2)
        callprocess(stream, buffer1, buffer2)
    end
    writedata!(stream.stream, buffer2)
    @assert buffersize(buffer1) == 0
    return
end


# Interface to codec
# ------------------

# Call `startproc` with epilogne.
function callstartproc(stream::TranscodingStream, mode::Symbol)
    state = stream.state
    state.code = startproc(stream.codec, mode, state.error)
    if state.code == :error
        changemode!(stream, :panic)
    end
    return
end

# Call `process` with prologue and epilogue.
function callprocess(stream::TranscodingStream, inbuf::Buffer, outbuf::Buffer)
    state = stream.state
    input = buffermem(inbuf)
    GC.@preserve inbuf makemargin!(outbuf, minoutsize(stream.codec, input))
    Δin, Δout, state.code = GC.@preserve inbuf outbuf process(stream.codec, input, marginmem(outbuf), state.error)
    @debug(
        "called process()",
        code = state.code,
        input_size = buffersize(inbuf),
        output_size = marginsize(outbuf),
        input_delta = Δin,
        output_delta = Δout,
    )
    consumed!(inbuf, Δin)
    supplied!(outbuf, Δout)
    if state.code == :error
        changemode!(stream, :panic)
    elseif state.code == :ok && Δin == Δout == 0
        # When no progress, expand the output buffer.
        makemargin!(outbuf, max(16, marginsize(outbuf) * 2))
    end
    return Δin, Δout
end


# I/O operations
# --------------


# Write all data to `output` from the buffer of `input`.
function writedata!(output::IO, input::Buffer)
    if output isa TranscodingStream && output.buffer1 === input
        # Delegate the operation to the underlying stream for shared buffers.
        return flushbufferall(output)
    end
    nwritten::Int = 0
    while buffersize(input) > 0
        n = GC.@preserve input Base.unsafe_write(output, bufferptr(input), buffersize(input))
        consumed!(input, n)
        nwritten += n
        GC.safepoint()
    end
    GC.safepoint()
    return nwritten
end


# Mode Transition
# ---------------

# Change the current mode.
function changemode!(stream::TranscodingStream, newmode::Symbol)
    state = stream.state
    mode = state.mode
    if mode == newmode
        # mode does not change
        return
    elseif newmode == :panic
        if !haserror(state.error)
            set_default_error!(state.error)
        end
        state.mode = newmode
        finalize_codec(stream.codec, state.error)
        throw(state.error[])
    elseif mode == :idle
        if newmode == :read || newmode == :write
            state.code = startproc(stream.codec, newmode, state.error)
            if state.code == :error
                changemode!(stream, :panic)
            end
            state.mode = newmode
            return
        elseif newmode == :close
            state.mode = newmode
            finalize_codec(stream.codec, state.error)
            return
        end
    elseif mode == :read
        if newmode == :close
            state.mode = newmode
            finalize_codec(stream.codec, state.error)
            return
        end
    elseif mode == :write
        if newmode == :close
            flushbufferall(stream)
            flushuntilend(stream)
            state.mode = newmode
            finalize_codec(stream.codec, state.error)
            return
        end
    elseif mode == :panic
        throw_panic_error()
    end
    throw(ArgumentError("cannot change the mode from $(mode) to $(newmode)"))
end

# Check the current mode and throw an exception if needed.
function checkmode(stream::TranscodingStream)
    if stream.state.mode == :panic
        throw_panic_error()
    end
end

# Throw an argument error (must be called only when the mode is panic).
function throw_panic_error()
    throw(ArgumentError("stream is in unrecoverable error; only isopen and close are callable"))
end

# Set a defualt error.
function set_default_error!(error::Error)
    error[] = ErrorException("unknown error happened while processing data")
end

# Call the finalize method of the codec.
function finalize_codec(codec::Codec, error::Error)
    try
        finalize(codec)
    catch
        if haserror(error)
            throw(error[])
        else
            rethrow()
        end
    end
end<|MERGE_RESOLUTION|>--- conflicted
+++ resolved
@@ -263,41 +263,6 @@
     return false
 end
 
-<<<<<<< HEAD
-function Base.ismarked(stream::TranscodingStream)
-    ready_to_read!(stream)
-    return ismarked(stream.buffer1)
-end
-
-function Base.mark(stream::TranscodingStream)
-    ready_to_read!(stream)
-    return mark!(stream.buffer1)
-end
-
-function Base.unmark(stream::TranscodingStream)
-    ready_to_read!(stream)
-    return unmark!(stream.buffer1)
-end
-
-function Base.reset(stream::TranscodingStream)
-    ready_to_read!(stream)
-    return reset!(stream.buffer1)
-end
-
-function Base.skip(stream::TranscodingStream, offset::Integer)
-    ready_to_read!(stream)
-    if offset < 0
-        throw(ArgumentError("negative offset"))
-    end
-    buffer1 = stream.buffer1
-    skipped = 0
-    while skipped < offset && !eof(stream)
-        n = min(buffersize(buffer1), offset - skipped)
-        skipbuffer!(buffer1, n)
-        skipped += n
-    end
-    return stream
-=======
 function Base.ismarked(stream::TranscodingStream)::Bool
     checkmode(stream)
     isopen(stream) && ismarked(stream.buffer1)
@@ -318,7 +283,6 @@
     Base.ismarked(stream) || throw(ArgumentError("$T not marked"))
     reset!(stream.buffer1)
     position(stream)
->>>>>>> 9617908b
 end
 
 """
